--- conflicted
+++ resolved
@@ -70,35 +70,11 @@
     }
 }
 
-<<<<<<< HEAD
-/// Fetches the current collection timestamp from the server.
 pub fn get_latest_change_timestamp(server: &str, bid: &str, cid: &str) -> Result<u64> {
-    let response = get_changeset(&server, "monitor", "changes", None, None)?;
-=======
-impl From<ViaductError> for KintoError {
-    fn from(err: ViaductError) -> Self {
-        KintoError::ClientError {
-            name: format!("Viaduct error: {}", err),
-            response: None,
-        }
-    }
-}
-
-impl From<ParseError> for KintoError {
-    fn from(err: ParseError) -> Self {
-        KintoError::ClientError {
-            name: format!("URL parse error: {}", err),
-            response: None,
-        }
-    }
-}
-
-pub fn get_latest_change_timestamp(server: &str, bid: &str, cid: &str) -> Result<u64, KintoError> {
     // When we fetch the monitor/changes endpoint manually (ie. not from a push notification)
     // we cannot know the current timestamp, and use 0 abritrarily.
     let expected = 0;
     let response = get_changeset(&server, "monitor", "changes", expected, None)?;
->>>>>>> 9d09e0dd
     let change = response
         .changes
         .iter()
@@ -127,12 +103,7 @@
     cid: &str,
     expected: u64,
     since: Option<u64>,
-<<<<<<< HEAD
 ) -> Result<ChangesetResponse> {
-    let cache_bust = expected.unwrap_or(0);
-=======
-) -> Result<ChangesetResponse, KintoError> {
->>>>>>> 9d09e0dd
     let since_param = since.map_or_else(String::new, |v| format!("&_since={}", v));
     let url = format!(
         "{}/buckets/{}/collections/{}/changeset?_expected={}{}",
@@ -338,7 +309,7 @@
 
         match err {
             KintoError::ClientRequestError { ref info, .. } => {
-                assert_eq!(err.to_string(), format!("invalid request on GET {}/buckets/main/collections/cfr/changeset?_expected=0: HTTP 400 Bad request: Bad value \'0\' for \'_expected\' (#123)", mock_server.base_url()));
+                assert_eq!(err.to_string(), format!("invalid request on GET {}/buckets/main/collections/cfr/changeset?_expected=451: HTTP 400 Bad request: Bad value \'0\' for \'_expected\' (#123)", mock_server.base_url()));
                 assert_eq!(info.errno, 123);
                 assert_eq!(info.code, 400);
                 assert_eq!(info.error, "Bad request");
@@ -379,7 +350,7 @@
                 ref info,
                 ..
             } => {
-                assert_eq!(err.to_string(), format!("a server error occured on GET {}/buckets/main/collections/cfr/changeset?_expected=0: HTTP 503 Service unavailable: Boom (#999)", mock_server.base_url()));
+                assert_eq!(err.to_string(), format!("a server error occured on GET {}/buckets/main/collections/cfr/changeset?_expected=42: HTTP 503 Service unavailable: Boom (#999)", mock_server.base_url()));
                 assert_eq!(retry_after, Some(360));
                 assert_eq!(info.errno, 999);
                 assert_eq!(info.code, 503);
