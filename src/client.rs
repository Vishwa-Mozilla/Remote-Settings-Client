--- conflicted
+++ resolved
@@ -781,30 +781,6 @@
         init();
 
         let mock_server = MockServer::start();
-<<<<<<< HEAD
-        let mock_server_address = mock_server.url("");
-
-        test_get(
-            &mock_server,
-            Client::builder()
-                .server_url(&mock_server_address)
-                .collection_name("url-classifier-skip-urls")
-                .verifier(Box::new(VerifierWithNoError {}))
-                .build(),
-            r#"{
-                "metadata": {},
-                "changes": [],
-                "timestamp": 0
-            }"#,
-            r#"{
-                "metadata": {
-                    "data": "test"
-                },
-                "changes": [],
-                "timestamp": 0
-            }"#,
-            Err(ClientError::APIError {
-=======
         let mut get_changeset_mock = mock_json()
             .expect_path("/buckets/main/collections/pioneers/changeset")
             .expect_query_param("_expected", "13")
@@ -862,18 +838,13 @@
         let err = client.sync(None).unwrap_err();
         assert_eq!(
             err,
-            ClientError::Error {
->>>>>>> b9c63ceb
+            ClientError::APIError {
                 name: format!(
                     "Unknown collection {}/{}",
                     "main", "url-classifier-skip-urls"
                 ),
-<<<<<<< HEAD
                 response: None,
-            }),
-=======
             }
->>>>>>> b9c63ceb
         );
 
         assert_eq!(1, get_latest_change_mock.times_called());
