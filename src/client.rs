--- conflicted
+++ resolved
@@ -213,8 +213,6 @@
         Ok(expected)
     }
 
-<<<<<<< HEAD
-=======
     /// Create a Client from a server url, bucket name, collection name and with an optional custom verifier
     pub fn create_with_server_bucket_collection(
         server_url: &str,
@@ -262,7 +260,6 @@
         Ok(expected)
     }
 
->>>>>>> d02c7be6
     fn create_collection_from_response(&self, change_set_response: ChangesetResponse) -> Collection {
         return Collection {
             bid: self.bucket_name.to_owned(),
