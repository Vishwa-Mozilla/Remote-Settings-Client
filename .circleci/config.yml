version: 2

jobs:
  test:
    docker:
      - image: rust:1
    steps:
      - checkout
      - run:
          name: Version information
          command: rustc --version; cargo --version; rustup --version
      - run:
          name: Calculate dependencies
          command: cargo generate-lockfile
      - restore_cache:
          keys:
            - v4-cargo-cache-{{ arch }}-{{ checksum "Cargo.lock" }}
      - run:
          name: Build all targets
          command: cargo build --all --all-targets
      - run:
          name: Build documentation
          command: cargo doc --all-features
      - save_cache:
          paths:
            - /usr/local/cargo/registry
            - target/debug/.fingerprint
            - target/debug/build
            - target/debug/deps
          key: v4-cargo-cache-{{ arch }}-{{ checksum "Cargo.lock" }}
      - run:
<<<<<<< HEAD
          name: Run remote-settings tests
          command: cargo test -- --test-threads=1
=======
          name: Run tests
          command: cargo test --all
>>>>>>> d0c9a0d5
      - run:
          name: Run optional features' tests
          command: cargo test --features=ring_verifier -- --test-threads=1
workflows:
  version: 2
  test:
    jobs:
      - test<|MERGE_RESOLUTION|>--- conflicted
+++ resolved
@@ -29,13 +29,8 @@
             - target/debug/deps
           key: v4-cargo-cache-{{ arch }}-{{ checksum "Cargo.lock" }}
       - run:
-<<<<<<< HEAD
-          name: Run remote-settings tests
-          command: cargo test -- --test-threads=1
-=======
           name: Run tests
-          command: cargo test --all
->>>>>>> d0c9a0d5
+          command: cargo test --all -- --test-threads=1
       - run:
           name: Run optional features' tests
           command: cargo test --features=ring_verifier -- --test-threads=1
